// SPDX-FileCopyrightText: 2025 SAP SE or an SAP affiliate company and Gardener contributors
//
// SPDX-License-Identifier: Apache-2.0

package generator

import (
	"context"
	"fmt"
	sacorev1alpha1 "github.com/gardener/scaling-advisor/api/core/v1alpha1"
	mkapi "github.com/gardener/scaling-advisor/api/minkapi"
	svcapi "github.com/gardener/scaling-advisor/api/service"
	"github.com/gardener/scaling-advisor/service/internal/scheduler"
	"github.com/go-logr/logr"
	corev1 "k8s.io/api/core/v1"
	"sync/atomic"
	"time"
)

type Generator struct {
	args              *Args
	schedulerLauncher svcapi.SchedulerLauncher
}

// Args is used to construct a new instance of the Generator
type Args struct {
	PricingAccess          svcapi.InstancePricingAccess
	WeightsFn              svcapi.GetWeightsFunc
	NodeScorer             svcapi.NodeScorer
	Selector               svcapi.NodeScoreSelector
	CreateSimFn            svcapi.CreateSimulationFunc
	CreateSimGroupsFn      svcapi.CreateSimulationGroupsFunc
	SchedulerConfigPath    string
	MaxParallelSimulations int
}

// RunArgs is used to run the generator and generate scaling advice
// TODO: follow Args, RunArgs convention for all other components too (which have more than 3 parameters) for structural consistency
type RunArgs struct {
	BaseView      mkapi.View
	SandboxViewFn SandBoxViewFunc
	Request       svcapi.ScalingAdviceRequest
	AdviceEventCh chan<- svcapi.ScalingAdviceEvent
}

type SandBoxViewFunc func(log logr.Logger, name string) (mkapi.View, error)

func New(args *Args) (*Generator, error) {
	launcher, err := scheduler.NewLauncher(args.SchedulerConfigPath, args.MaxParallelSimulations)
	if err != nil {
		return nil, err
	}
	return &Generator{
		args:              args,
		schedulerLauncher: launcher,
	}, nil
}

func (g *Generator) Run(ctx context.Context, runArgs *RunArgs) {
	err := g.doGenerate(ctx, runArgs)
	if err != nil {
		SendError(runArgs.AdviceEventCh, runArgs.Request.ScalingAdviceRequestRef, err)
		return
	}
}

func (g *Generator) doGenerate(ctx context.Context, runArgs *RunArgs) (err error) {
	log := logr.FromContextOrDiscard(ctx)
	var groupRunPassCounter atomic.Uint32
	groups, err := g.createSimulationGroups(log, runArgs, &groupRunPassCounter)
	if err != nil {
		return
	}
	var (
		allWinnerNodeScores []svcapi.NodeScore
		unscheduledPods     []svcapi.PodResourceInfo
	)
	for {
		var passWinnerNodeScores []svcapi.NodeScore
		groupRunPassNum := groupRunPassCounter.Load()
		log := log.WithValues("groupRunPass", groupRunPassNum) // purposefully shadowed.
		passCtx := logr.NewContext(ctx, log)
		passWinnerNodeScores, unscheduledPods, err = g.RunPass(passCtx, groups)
		if err != nil {
			return
		}
		// If there are no winning nodes produced by a pass for the pending unscheduled pods, then abort the loop.
		// This means that we could not identify any node from the node pool and node template combinations (as specified in the constraint)
		// that could accommodate any unscheduled pods. It is fruitless to continue further.
		if len(passWinnerNodeScores) == 0 {
			log.Info("Aborting loop since no node scores produced in %d pass.", groupRunPassNum)
			break
		}
		allWinnerNodeScores = append(allWinnerNodeScores, passWinnerNodeScores...)
		if runArgs.Request.Constraint.Spec.AdviceGenerationMode == sacorev1alpha1.ScalingAdviceGenerationModeIncremental {
			err = sendScalingAdvice(runArgs.AdviceEventCh, runArgs.Request, groupRunPassNum, passWinnerNodeScores, unscheduledPods)
			if err != nil {
				return
			}
		}
		if len(unscheduledPods) == 0 {
			log.Info("All pods have been scheduled in %d pass", groupRunPassNum)
			break
		}
		groupRunPassCounter.Add(1)
	}

	// If there is no scaling advice, then return an error indicating the same.
	if len(allWinnerNodeScores) == 0 {
		err = svcapi.ErrNoScalingAdvice
		return
	}
	if runArgs.Request.Constraint.Spec.AdviceGenerationMode == sacorev1alpha1.ScalingAdviceGenerationModeAllAtOnce {
		err = sendScalingAdvice(runArgs.AdviceEventCh, runArgs.Request, groupRunPassCounter.Load(), allWinnerNodeScores, unscheduledPods)
	}
	return
}

func sendScalingAdvice(adviceCh chan<- svcapi.ScalingAdviceEvent, request svcapi.ScalingAdviceRequest, groupRunPassNum uint32, winnerNodeScores []svcapi.NodeScore, unscheduledPods []svcapi.PodResourceInfo) error {
	scalingAdvice, err := createScalingAdvice(request, groupRunPassNum, winnerNodeScores, unscheduledPods)
	if err != nil {
		return err
	}
	var msg string
	if request.Constraint.Spec.AdviceGenerationMode == sacorev1alpha1.ScalingAdviceGenerationModeAllAtOnce {
		msg = fmt.Sprintf("%s scaling advice for total num passes %d with %d pending unscheduled pods", request.Constraint.Spec.AdviceGenerationMode, groupRunPassNum, len(unscheduledPods))
	} else {
		msg = fmt.Sprintf("%s scaling advice for pass %d with %d pending unscheduled pods", request.Constraint.Spec.AdviceGenerationMode, groupRunPassNum, len(unscheduledPods))
	}

	adviceCh <- svcapi.ScalingAdviceEvent{
		Response: &svcapi.ScalingAdviceResponse{
			RequestRef:    request.ScalingAdviceRequestRef,
			Message:       msg,
			ScalingAdvice: scalingAdvice,
		},
	}
	return nil
}

func (g *Generator) RunPass(ctx context.Context, groups []svcapi.SimulationGroup) (winnerNodeScores []svcapi.NodeScore, unscheduledPods []svcapi.PodResourceInfo, err error) {
	log := logr.FromContextOrDiscard(ctx)
	var (
		groupRunResult svcapi.SimGroupRunResult
		groupScores    svcapi.SimGroupScores
	)
	for _, group := range groups {
		groupRunResult, err = group.Run(ctx)
		if err != nil {
			return
		}
		groupScores, err = computeSimGroupScores(g.args.PricingAccess, g.args.WeightsFn, g.args.NodeScorer, g.args.Selector, &groupRunResult)
		if err != nil {
			return
		}
<<<<<<< HEAD
		// TODO: verify logic and error handling flow here with team.
		//if groupScores == nil {
		//	g.log.Info("simulation group did not produce any winning score. Skipping this group.", "simulationGroupName", groupRunResult.InstanceType)
		//	continue
		//}
=======
>>>>>>> 0ea12457
		if groupScores.WinnerNodeScore == nil {
			log.Info("simulation group did not produce any winning score. Skipping this group.", "simulationGroupName", groupRunResult.Name)
			continue
		}
		winnerNodeScores = append(winnerNodeScores, *groupScores.WinnerNodeScore)
		if len(groupScores.WinnerNodeScore.UnscheduledPods) == 0 {
			log.Info("simulation group winner has left NO unscheduled pods. No need to continue to next group", "simulationGroupName", groupRunResult.Name)
			break
		}
	}
	return
}

<<<<<<< HEAD
func computeSimGroupScores(pricer svcapi.InstancePricingAccess, weightsFun svcapi.GetWeightsFunc, scorer svcapi.NodeScorer, selector svcapi.NodeScoreSelector, groupResult *svcapi.SimGroupRunResult) (*svcapi.SimGroupScores, error) {
=======
func computeSimGroupScores(pricer svcapi.InstanceTypeInfoAccess, weightsFun svcapi.GetWeightsFunc, scorer svcapi.NodeScorer, selector svcapi.NodeScoreSelector, groupResult *svcapi.SimGroupRunResult) (svcapi.SimGroupScores, error) {
>>>>>>> 0ea12457
	var nodeScores []svcapi.NodeScore
	for _, sr := range groupResult.SimulationResults {
		nodeScore, err := scorer.Compute(sr.NodeScoreArgs)
		if err != nil {
			return svcapi.SimGroupScores{}, fmt.Errorf("%w: node scoring failed for simulation %q of group %q: %w", svcapi.ErrComputeNodeScore, sr.Name, groupResult.Name, err)
		}
		nodeScores = append(nodeScores, nodeScore)
	}
	winnerNodeScore, err := selector(nodeScores, weightsFun, pricer)
	if err != nil {
		return svcapi.SimGroupScores{}, fmt.Errorf("%w: node score selection failed for group %q: %w", svcapi.ErrSelectNodeScore, groupResult.Name, err)
	}
	//if winnerScoreIndex < 0 {
	//	return nil, nil //No winning score for this group
	//}
	winnerNode := getScaledNodeOfWinner(groupResult.SimulationResults, winnerNodeScore)
	//if winnerNode == nil {
	//	return nil, fmt.Errorf("%w: winner node not found for group %q", api.ErrSelectNodeScore, groupResult.InstanceType)
	//}
	return svcapi.SimGroupScores{
		AllNodeScores:   nodeScores,
		WinnerNodeScore: winnerNodeScore,
		WinnerNode:      winnerNode,
	}, nil
}
func getScaledNodeOfWinner(results []svcapi.SimRunResult, winnerNodeScore *svcapi.NodeScore) *corev1.Node {
	var (
		winnerNode *corev1.Node
	)
	for _, sr := range results {
		if sr.NodeScoreArgs.ID == winnerNodeScore.ID {
			winnerNode = sr.ScaledNode
			break
		}
	}
	return winnerNode
}

// createSimulationGroups creates a slice of SimulationGroup based on priorities that are defined at the NodePool and NodeTemplate level.
func (g *Generator) createSimulationGroups(log logr.Logger, runArgs *RunArgs, groupRunPassCounter *atomic.Uint32) ([]svcapi.SimulationGroup, error) {
	request := runArgs.Request
	var (
		allSimulations []svcapi.Simulation
	)
	for _, nodePool := range request.Constraint.Spec.NodePools {
		for _, nodeTemplate := range nodePool.NodeTemplates {
			for _, zone := range nodePool.AvailabilityZones {
				simulationName := fmt.Sprintf("%s_%s_%s", nodePool.Name, nodeTemplate.Name, zone)
				sim, err := g.createSimulation(log, runArgs.SandboxViewFn, simulationName, &nodePool, nodeTemplate.Name, zone, groupRunPassCounter)
				if err != nil {
					return nil, err
				}
				allSimulations = append(allSimulations, sim)
			}
		}
	}
	return g.args.CreateSimGroupsFn(allSimulations)
}

func (g *Generator) createSimulation(log logr.Logger, sandboxViewFn SandBoxViewFunc, simulationName string, nodePool *sacorev1alpha1.NodePool, nodeTemplateName string, zone string, groupRunPassCounter *atomic.Uint32) (svcapi.Simulation, error) {
	simView, err := sandboxViewFn(log, simulationName)
	if err != nil {
		return nil, err
	}
	simArgs := &svcapi.SimulationArgs{
		GroupRunPassCounter: groupRunPassCounter,
		AvailabilityZone:    zone,
		NodePool:            nodePool,
		NodeTemplateName:    nodeTemplateName,
		SchedulerLauncher:   g.schedulerLauncher,
		View:                simView,
		TrackPollInterval:   3 * time.Second,
	}
	return g.args.CreateSimFn(simulationName, simArgs)
}<|MERGE_RESOLUTION|>--- conflicted
+++ resolved
@@ -153,14 +153,6 @@
 		if err != nil {
 			return
 		}
-<<<<<<< HEAD
-		// TODO: verify logic and error handling flow here with team.
-		//if groupScores == nil {
-		//	g.log.Info("simulation group did not produce any winning score. Skipping this group.", "simulationGroupName", groupRunResult.InstanceType)
-		//	continue
-		//}
-=======
->>>>>>> 0ea12457
 		if groupScores.WinnerNodeScore == nil {
 			log.Info("simulation group did not produce any winning score. Skipping this group.", "simulationGroupName", groupRunResult.Name)
 			continue
@@ -174,11 +166,7 @@
 	return
 }
 
-<<<<<<< HEAD
-func computeSimGroupScores(pricer svcapi.InstancePricingAccess, weightsFun svcapi.GetWeightsFunc, scorer svcapi.NodeScorer, selector svcapi.NodeScoreSelector, groupResult *svcapi.SimGroupRunResult) (*svcapi.SimGroupScores, error) {
-=======
-func computeSimGroupScores(pricer svcapi.InstanceTypeInfoAccess, weightsFun svcapi.GetWeightsFunc, scorer svcapi.NodeScorer, selector svcapi.NodeScoreSelector, groupResult *svcapi.SimGroupRunResult) (svcapi.SimGroupScores, error) {
->>>>>>> 0ea12457
+func computeSimGroupScores(pricer svcapi.InstancePricingAccess, weightsFun svcapi.GetWeightsFunc, scorer svcapi.NodeScorer, selector svcapi.NodeScoreSelector, groupResult *svcapi.SimGroupRunResult) (svcapi.SimGroupScores, error) {
 	var nodeScores []svcapi.NodeScore
 	for _, sr := range groupResult.SimulationResults {
 		nodeScore, err := scorer.Compute(sr.NodeScoreArgs)
